"""
Contains the implementation for the Engelhardt environment from the algorithmic confounding paper.

In this environment users have a hidden preference for each topic and each item has a
hidden topic assigned to it.
"""
import collections

import numpy as np
import scipy
import scipy.special

from . import environment


class User:
    """Create custom User object for use in Engelhardt environment."""

    def __init__(self, num_topics, known_weight,
                 user_topic_weights, beta_var, random):
        """
        Initialize user with features and known/unknown utility weight.

        Each user's fraction of known utility is drawn from a beta distribution parameterized by
        a combination of the same known_weight and beta_var. known_weight
        and beta_var need to be manipulated
        before becoming the alpha and beta parameters to each user's distribution.

        Parameters
        ----------
        known_weight : float
            the average fraction of the user's true utility known to the user and the recommender

        user_topic_weights : float array
            global parameters for each user's topic preferences

        beta_var : int
            variance of beta distribution

        """
        self.num_topics = num_topics
        alpha = ((1 - known_weight) / (beta_var ** 2) - (1 / known_weight)) * (known_weight ** 2)
        beta = alpha * ((1 / known_weight) - 1)
        self.known_weight = random.beta(alpha, beta)
        self.preferences = random.dirichlet(user_topic_weights)

    def rate(self, item_attributes):
        """
        Return true utility and known utility from user.

        Returns
        ------
        true_util : float
            User's actual utility, including both known and unknown fractions

        known_util: float
            User's known utility, found by multiplying true utility
            by the fraction of utility that is known

        """
        true_util = np.dot(self.preferences, item_attributes) * 5
        return true_util


class Engelhardt(environment.DictEnvironment):
    """
    Implementation of environment with known and unknown user utility, static over time.

    Based on "How Algorithmic Confounding in Recommendation Systems Increases Homogeneity
    and Decreases Utility" by Chaney, Stewart, and Engelhardt (2018).

    """

    def __init__(self, num_topics, num_users, num_items, rating_frequency=0.2,
                 num_init_ratings=0, known_weight=0.98, beta_var=10 ** -5):
        """Create an Engelhardt environment."""
        super().__init__(rating_frequency, num_init_ratings)
        self.known_weight = known_weight
        self.beta_var = beta_var
        self.user_topic_weights = scipy.special.softmax(self._random.rand(num_topics))
        self.item_topic_weights = scipy.special.softmax(self._random.rand(num_topics))
        self._num_topics = num_topics
        self._num_users = num_users
        self._num_items = num_items
        self._users = None
        self._users_full = None
        self._items = None
        self._ratings = None
        self._item_attrs = None

    @property
    def name(self):  # noqa: D102
        return 'engelhardt'

    def _get_dense_ratings(self):  # noqa: D102
        ratings = np.zeros([self._num_users, self._num_items])
        for user_id in range(self._num_users):
            for item_id in range(self._num_items):
                item_attr = self._item_attrs[item_id]
                ratings[user_id, item_id] = self._users_full[user_id].rate(item_attr)[1]
        return ratings

    def _reset_state(self):  # noqa: D102
        self._users_full = {user_id: User(self._num_topics, self.known_weight,
                                          self.user_topic_weights, self.beta_var,
                                          self._random)
                            for user_id in range(self._num_users)}
        self._item_attrs = {item_id: self._random.dirichlet(self.item_topic_weights)
                            for item_id in range(self._num_items)}
        self._users = collections.OrderedDict((user_id, np.zeros(0))
                                              for user_id in range(self._num_users))
        self._items = collections.OrderedDict((item_id, np.zeros(0))
                                              for item_id in range(self._num_items))

    def _rate_item(self, user_id, item_id):  # noqa: D102
        item_attr = self._item_attrs[item_id]
<<<<<<< HEAD
        rating = self._users_full[user_id].rate(item_attr)
=======
        _, rating = self._users_full[user_id].rate(item_attr)
>>>>>>> bf672c88
        return rating<|MERGE_RESOLUTION|>--- conflicted
+++ resolved
@@ -114,9 +114,5 @@
 
     def _rate_item(self, user_id, item_id):  # noqa: D102
         item_attr = self._item_attrs[item_id]
-<<<<<<< HEAD
         rating = self._users_full[user_id].rate(item_attr)
-=======
-        _, rating = self._users_full[user_id].rate(item_attr)
->>>>>>> bf672c88
         return rating