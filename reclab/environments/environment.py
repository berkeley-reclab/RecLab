"""Defines a set of base classes from which environments can inherit.

Environment is the interface all environments must implement. The other classes represent
specific environment variants that occur often enough to be abstract classes to inherit from.
"""
import abc
import collections

import numpy as np
import scipy.stats


class Environment(abc.ABC):
    """The interface all environments must implement."""

    @abc.abstractmethod
    def reset(self):
        """Reset the environment to its original state. Must be called before the first step.

        Returns
        -------
        users : iterable
            New users and users whose information got updated this timestep.
        items : iterable
            New items and items whose information got updated this timestep.
        ratings : iterable
            New ratings and ratings whose information got updated this timestep.
        info : dict
            Extra information that can be used for debugging but should not be made accessible to
            the recommender.

        """
        raise NotImplementedError

    @abc.abstractmethod
    def step(self, recommendations):
        """Run one timestep of the environment.

        Parameters
        ----------
        recommendations : iterable
            The recommendations made to each user. The i-th recommendation should correspond to
            the i-th user that was online at this timestep.

        Returns
        -------
        users : iterable
            New users and users whose information got updated this timestep.
        items : iterable
            New items and items whose information got updated this timestep.
        ratings : iterable
            New ratings and ratings whose information got updated this timestep.
        info : dict
            Extra information that can be used for debugging but should not be made accessible to
            the recommender.

        """
        raise NotImplementedError

    @property
    @abc.abstractmethod
    def online_users(self):
        """Return the users that need a recommendation at the current timestep.

        Returns
        -------
        users : iterable
            The users that are online.

        """
        raise NotImplementedError

    @property
    @abc.abstractmethod
    def users(self):
        """Return all users currently in the environment.

        Returns
        -------
        users : iterable
            All users in the environment.

        """
        raise NotImplementedError

    @property
    @abc.abstractmethod
    def items(self):
        """Return all items currently in the environment.

        Returns
        -------
        items : iterable
            All items in the environment.

        """
        raise NotImplementedError

    @property
    @abc.abstractmethod
    def ratings(self):
        """Return all ratings that have been made in the environment.

        Returns
        -------
        ratings : iterable
            All ratings in the environment.

        """
        raise NotImplementedError

    @property
    @abc.abstractmethod
    def name(self):
        """Name of environment, used for saving."""
        raise NotImplementedError

    def seed(self, seed=None):
        """Set the seed the seed for this environment's random number generator(s)."""

    def close(self):
        """Perform any necessary cleanup."""

    def __exit__(self, *args):
        """Perform any necessary cleanup when the object goes out of context."""
        self.close()
        return False


class DictEnvironment(Environment):
    """An environment where data gets passed around as dictionaries.

    Environments can subclass this class by implementing name, true_ratings, _rate_item and
    _reset_state. Optionally environments can also implement _update_state, _rating_env, and
    _select_online_users.

    Parameters
    ----------
    rating_frequency : float
        The proportion of users that will need a recommendation at each step.
        Must be between 0 and 1.
    num_init_ratings : int
        The number of ratings available from the start. User-item pairs are randomly selected.
    memory : int
        The number of recent items a user remembers which affect the rating
    user_dist_choice : str
        The choice of user distribution for selecting online users. By default, the subset of
        online users is chosen from a uniform distribution. Currently supports normal and lognormal.

    """

    def __init__(self, rating_frequency=0.02, num_init_ratings=0, memory_length=0,
                 user_dist_choice='uniform'):
        """Create a new DictEnvironment."""
        self._timestep = -1
        # The RandomState to use while initializing the environment.
        self._init_random = np.random.RandomState()
        # The RandomState to use after the environment is initialized.
        self._dynamics_random = np.random.RandomState()
        self._rating_frequency = rating_frequency
        self._num_init_ratings = num_init_ratings
        self._user_dist_choice = user_dist_choice
        self._users = None
        self._items = None
        self._ratings = None
        self._rated_items = None
        self._dense_ratings = None
        self._online_users = None
        self._user_prob = None
        self._user_histories = collections.defaultdict(list)
        self._memory_length = memory_length

    def reset(self):
        """Reset the environment to its original state. Must be called before the first step.

        Returns
        -------
        users : OrderedDict
            The initial users where the key represents the user id and the value represents
            the visible features associated with the user.
        items : OrderedDict
            The initial items where the key represents the item id and the value represents
            the visible features associated with the item.
        ratings : dict
            The initial ratings where the key is a double whose first element is the user id
            and the second element is the item id. The value represents the features associated
            with the setting in which the rating was made.

        """
        # Initialize the state of the environment.
        self._timestep = -1
        self._reset_state()
        self._user_histories = collections.defaultdict(list)
        num_users = len(self._users)
        num_items = len(self._items)
        self._user_prob = self._get_user_prob()

        # We will lazily compute dense ratings.
        self._dense_ratings = None

        # Fill the rating dict with initial data.
        idx_1d = self._init_random.choice(num_users * num_items, self._num_init_ratings,
                                          replace=False,
                                          p=np.repeat(self._user_prob, num_items) / num_items)
        user_ids = idx_1d // num_items
        item_ids = idx_1d % num_items
        self._ratings = {}

        for user_id, item_id in zip(user_ids, item_ids):
            # TODO: This is a hack, but I don't think we should necessarily put the burden
            # of having to implement a version of _rate_item that knows whether it's being called
            # in reset or not on people deriving from this class. Need to think of a better way
            # than doing this though.
            temp_random = self._dynamics_random
            self._dynamics_random = self._init_random
<<<<<<< HEAD
            self._ratings[user_id, item_id] = (self._rate_items(user_id, np.array([item_id])),
=======
            self._ratings[user_id, item_id] = (self._rate_items(user_id, np.array([item_id]))[0],
>>>>>>> 344684b5
                                               self._rating_context(user_id))
            self._dynamics_random = temp_random

        # Finally, set the users that will be online for the first step.
        self._online_users = self._select_online_users()

        self._timestep += 1
        return self._users.copy(), self._items.copy(), self._ratings.copy()

    def step(self, recommendations):
        """Run one timestep of the environment.

        Parameters
        ----------
        recommendations : np.ndarray
            The recommendations made to each user. recommendations[i] corresponds to the
            item ids recommended to the i-th online user. The first dimension of this array
            must have the same size as the ordered dict returned by online_users.

        Returns
        -------
        users : OrderedDict
            The new users where the key represents the user id and the value represents
            the visible features associated with the user.
        items : OrderedDict
            The new items where the key represents the item id and the value represents
            the visible features associated with the item.
        ratings : dict
            The new ratings where the key is a double whose first element is the user id
            and the second element is the item id. The value represents the features associated
            with the setting in which the rating was made.
        info : dict
            Extra information for debugging and evaluation. info["users"] will return the dict
            of visible user states, info["items"] will return the dict of visible item states, and
            info["ratings"] gets the dict of all ratings.

        """
        assert len(recommendations) == len(self._online_users)
        new_users, new_items = self._update_state()
        # Old dense ratings are now invalid so set it to None and lazily recompute.
        self._dense_ratings = None

        # Get online users to rate the recommended items.
        ratings = {}
        for user_id, item_ids in zip(self._online_users, recommendations):
            user_context = self._rating_context(user_id)
            user_ratings = self._rate_items(user_id, item_ids)
            for item_id, rating in zip(item_ids, user_ratings):
                # If a rating is NaN the user did not rate the item.
                if not np.isnan(rating):
                    ratings[user_id, item_id] = (rating, user_context)
            self._user_histories[user_id].append(item_ids)
            if len(self._user_histories[user_id]) == self._memory_length + 1:
                self._user_histories[user_id].pop(0)
            assert len(self._user_histories[user_id]) <= self._memory_length

        self._ratings.update(ratings)

        # Update the online users.
        self._online_users = self._select_online_users()

        # Create the info dict.
        info = {'users': self._users,
                'items': self._items,
                'ratings': self._ratings}

        self._timestep += 1
        return new_users, new_items, ratings, info

    @property
    def online_users(self):
        """Return the users that need a recommendation at the current timestep.

        Returns
        -------
        users_contexts : OrderedDict
            The users that are online. The key is the user id and the value is the
            features that represent the context in which the rating will be made.

        """
        user_contexts = collections.OrderedDict()
        for user_id in self._online_users:
            user_contexts[user_id] = self._rating_context(user_id)
        return user_contexts

    @property
    def users(self):
        """Return all users currently in the environment.

        Returns
        -------
        users : OrderedDict
            All users in the environment, the key represents the user id and the value is the
            visible features associated with the user.

        """
        return self._users

    @property
    def items(self):
        """Return all items currently in the environment.

        Returns
        -------
        items : OrderedDict
            All items in the environment, the key represents the item id and the value is the
            visible features associated with the item.

        """
        return self._items

    @property
    def ratings(self):
        """Return all ratings that have been made in the environment.

        Returns
        -------
        ratings : dict
            All ratings where the key is a double whose first element is the user id
            and the second element is the item id. The value represents the features associated
            with the setting in which the rating was made.

        """
        return self._ratings

    @property
    def dense_ratings(self):
        """Return all the true ratings on every user-item pair at the current timestep.

        A true rating is defined as the rating a user would make with all noise removed.

        Returns
        -------
        dense_ratings : np.ndarray
            The array of all true ratings where true_ratings[i, j] is the rating by user i
            on item j.

        """
        if self._dense_ratings is None:
            self._dense_ratings = self._get_dense_ratings()
        return self._dense_ratings

    def seed(self, seed=None):
        """Set the seed for this environment's random number generator.

        Parameters
        ----------
        seed : int or tuple of int
            The seed for the random number generators. If seed is an int or a tuple of length 1 all
            random number generators will be initialized with that seed. If it is a tuple of length
            2 the random number generator for the initial state of the environment will be
            initialized with seed[0] and the random number generator for the environment dynamics
            will be initialized with seed[1].

        """
        if seed is None or np.issubdtype(type(seed), np.integer):
            self._init_random.seed(seed)
            self._dynamics_random.seed(seed)
        elif len(seed) == 1:
            self._init_random.seed(seed[0])
            self._dynamics_random.seed(seed[0])
        else:
            self._init_random.seed(seed[0])
            self._dynamics_random.seed(seed[1])

    @abc.abstractmethod
    def _get_dense_ratings(self):
        """Compute all the true ratings on every user-item pair at the current timestep.

        A true rating is defined as the rating a user would make with all noise removed.

        Returns
        -------
        dense_ratings : np.ndarray
            The array of all true ratings where true_ratings[i, j] is the rating by user i
            on item j.

        """
        raise NotImplementedError

    @abc.abstractmethod
    def _rate_items(self, user_id, item_ids):
        """Get a user to rate an item and update the internal rating state.

        Parameters
        ----------
        user_id : int
            The id of the user making the rating.
        item_ids : iterable of int
            The ids of the items being rated.

        Returns
        -------
        rating : iterable float
            The ratings the items were given by the user. Can include np.nan entries
            if the user did not rate a given item.

        """
        raise NotImplementedError

    @abc.abstractmethod
    def _reset_state(self):
        """Reset the state associated with users and items."""
        raise NotImplementedError

    def _update_state(self):  # pylint: disable=no-self-use
        """Update the state associated with users and items.

        The default implementation assumes there is no state that ever gets updated and no new
        users and items ever get added to the environment after being reset. If this is untrue
        you must override this function.

        Returns
        -------
        new_users : OrderedDict
            The newly added users. The key represents the user id and the value
            represents the visible features of the user.
        new_items : OrderedDict
            The newly added items. The key represents the user id and the value
            represents the visible features of the user.

        """
        return collections.OrderedDict(), collections.OrderedDict()

    def _rating_context(self, user_id):  # pylint: disable=no-self-use, unused-argument
        """Get the visible features of the context that the user will make the rating in.

        The default implementation assumes there are no visible features associated with each
        rating. If this is untrue you must override this function.

        Parameters
        ----------
        user_id : int
            The id of the user that will be rating an item.

        Returns
        -------
        context : np.ndarray
            The vector that represents the visible features of the context in which the given user
            will consume and rate the content.

        """
        return np.zeros(0)

    def _get_user_prob(self):
        """Get the probability distribution for choosing online users at each timestep.

        The default assumes that users are drawn at uniform. To modify, change the parameters
        _user_dist when initializing the environment.

        """
        dist_choice = self._user_dist_choice
        num_users = len(self._users)

        if dist_choice == 'uniform':
            user_dist = np.ones(num_users) / num_users
        elif dist_choice == 'norm':
            idx = np.random.permutation(num_users)
            user_dist = np.array([
                scipy.stats.norm.pdf(idx[i], scale=num_users / 7, loc=num_users / 2)
                for i in range(num_users)])
            user_dist = user_dist / sum(user_dist)
            user_dist = np.clip(user_dist, 0, 1)
        elif dist_choice == 'lognorm':
            idx = np.random.permutation(num_users)
            user_dist = np.array([scipy.stats.lognorm.pdf(idx[i], 1, scale=num_users / 7, loc=-1)
                                  for i in range(num_users)])
            user_dist = user_dist / sum(user_dist)
            user_dist = np.clip(user_dist, 0, 1)
        elif dist_choice == 'pareto':
            idx = np.random.permutation(num_users)
            user_dist = np.array([scipy.stats.pareto.pdf(idx[i], 1, scale=num_users / 1e4, loc=-1)
                                  for i in range(num_users)])
            user_dist = user_dist / sum(user_dist)
            user_dist = np.clip(user_dist, 0, 1)
        else:
            raise ValueError('user distribution name not recognized')

        return user_dist

    def _select_online_users(self):
        """Select the online users at this timestep.

        Returns
        -------
        online_users : np.ndarray
            The ids of all users that are online.

        """
        num_users = len(self._users)
        num_online = int(self._rating_frequency * num_users)
        return self._dynamics_random.choice(num_users, size=num_online,
                                            replace=False, p=self._user_prob)<|MERGE_RESOLUTION|>--- conflicted
+++ resolved
@@ -213,11 +213,7 @@
             # than doing this though.
             temp_random = self._dynamics_random
             self._dynamics_random = self._init_random
-<<<<<<< HEAD
-            self._ratings[user_id, item_id] = (self._rate_items(user_id, np.array([item_id])),
-=======
             self._ratings[user_id, item_id] = (self._rate_items(user_id, np.array([item_id]))[0],
->>>>>>> 344684b5
                                                self._rating_context(user_id))
             self._dynamics_random = temp_random
 
