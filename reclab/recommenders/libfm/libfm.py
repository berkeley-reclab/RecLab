--- conflicted
+++ resolved
@@ -36,11 +36,7 @@
         """Create a LibFM recommender."""
         super().__init__()
         self._seed = seed
-<<<<<<< HEAD
         self._latent_dim = latent_dim
-        self._users = {}
-=======
->>>>>>> 2f02d613
         self._max_num_users = max_num_users
         self._max_num_items = max_num_items
         # Each row of rating_inputs has the following structure:
@@ -105,18 +101,11 @@
         write_libfm_file('test.libfm', test_inputs, np.zeros(test_inputs.shape[0]))
 
         # Run libfm on the train and test files.
-<<<<<<< HEAD
         print("Running libfm")
         libfm_binary_path = os.path.join(os.path.dirname(__file__), "libfm_lib/bin/libFM")
-        os.system(("{} -task r -train train.libfm -test test.libfm -dim '1,1,{}' "
+        os.system(("{} -task r -train train.libfm -test test.libfm -dim \'1,1,{}\' "
                    "-out predictions -verbosity 1 -seed {}").format(libfm_binary_path,
                                                                     self._latent_dim, self._seed))
-=======
-        print('Running libfm')
-        libfm_binary_path = os.path.join(os.path.dirname(__file__), 'libfm_lib/bin/libFM')
-        os.system(('{} -task r -train train.libfm -test test.libfm -dim \'1,1,8\' '
-                   '-out predictions -verbosity 1 -seed {}').format(libfm_binary_path, self._seed))
->>>>>>> 2f02d613
 
         # Read the prediction file back in as a numpy array.
         print('Reading in predictions')
@@ -127,7 +116,6 @@
 
         return predictions
 
-<<<<<<< HEAD
     def train(self):
         """Use libfm to train model and reads resulting model.
 
@@ -194,60 +182,6 @@
 
         return global_bias, weights, pairwise_interactions, train_command
 
-    def recommend(self, user_contexts, num_recommendations):
-        """Recommend items to users.
-
-        Parameters
-        ----------
-        user_contexts : ordered dict
-            The setting each user is going to be recommended items in. The key is the user id and
-            the value is the rating features.
-        num_recommendations : int
-            The number of items to recommend to each user.
-
-        Returns
-        -------
-        recs : np.ndarray of int
-            The recommendations made to each user. recs[i] is the array of item ids recommended
-            to the i-th user.
-        predicted_ratings : np.ndarray
-            The predicted ratings of the recommended items. recs[i] is the array of predicted
-            ratings for the items recommended to the i-th user.
-
-        """
-        # Format the arrays to be passed to the prediction function. We need to predict all
-        # items that have not been rated for each user.
-        all_user_ids = []
-        all_rating_data = []
-        all_item_ids = []
-        for i, user_id in enumerate(user_contexts):
-            item_ids = np.array([j for j in self._items
-                                 if j not in self._rated_items[user_id]])
-            all_user_ids.append(user_id * np.ones(len(item_ids), dtype=np.int))
-            all_rating_data.append(np.repeat(user_contexts[user_id][np.newaxis, :],
-                                             len(item_ids), axis=0))
-            all_item_ids.append(item_ids)
-
-        # Predict the ratings and convert predictions into a list of arrays indexed by user.
-        all_predictions = self.predict(np.concatenate(all_user_ids),
-                                       np.concatenate(all_item_ids),
-                                       np.concatenate(all_rating_data))
-        item_lens = map(len, all_item_ids)
-        all_predictions = np.split(all_predictions,
-                                   list(itertools.accumulate(item_lens)))
-
-        # Pick the top predicted items along with their predicted ratings.
-        recs = np.zeros((len(user_contexts), num_recommendations), dtype=np.int)
-        predicted_ratings = np.zeros(recs.shape)
-        for i, (item_ids, predictions) in enumerate(zip(all_item_ids, all_predictions)):
-            best_indices = np.argsort(predictions)[-num_recommendations:]
-            predicted_ratings[i] = predictions[best_indices]
-            recs[i] = item_ids[best_indices]
-        return recs, predicted_ratings
-
-=======
->>>>>>> 2f02d613
-
 def write_libfm_file(file_path, inputs, outputs, start_idx=0):
     """Write out a train or test file to be used by libfm."""
     if start_idx == inputs.shape[0]:
