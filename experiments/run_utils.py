"""A utility module for running experiments."""
import collections
import copy
import datetime
import io
import json
import os
import pickle
import subprocess

import boto3
import matplotlib.pyplot as plt
import numpy as np
import pandas as pd
import tqdm.autonotebook


# The random seed that defines the initial state of each environment.
INIT_SEED = 0


def plot_ratings_mses(ratings,
                      predictions,
                      labels,
                      num_init_ratings=None):
    """Plot the performance results for multiple recommenders.

    Parameters
    ----------
    ratings : np.ndarray
        The array of all ratings made by users throughout all trials. ratings[i, j, k, l]
        corresponds to the rating made by the l-th online user during the k-th step of the
        j-th trial for the i-th recommender.
    predictions : np.ndarray
        The array of all predictions made by recommenders throughout all trials.
        predictions[i, j, k, l] corresponds to the prediction that the i-th recommender
        made on the rating of the l-th online user during the k-th step of the
        j-th trial for the aforementioned recommender. If a recommender does not make
        predictions then its associated elements can be np.nan. It will not be displayed
        during RMSE plotting.
    labels : list of str
        The name of each recommender.
    num_init_ratings : int
        The number of ratings initially available to recommenders. If set to None
        the function will plot with an x-axis based on round number.

    """
    def get_stats(arr):
        # Swap the trial and step axes.
        arr = np.swapaxes(arr, 0, 1)
        # Flatten the trial and user axes together.
        arr = arr.reshape(arr.shape[0], -1)
        # Compute the means and standard deviations of the means for each step.
        means = arr.mean(axis=1)
        # Use Bessel's correction here.
        stds = arr.std(axis=1) / np.sqrt(arr.shape[1] - 1)
        # Compute the 95% confidence intervals using the CLT.
        upper_bounds = means + 2 * stds
        lower_bounds = np.maximum(means - 2 * stds, 0)
        return means, lower_bounds, upper_bounds

    if num_init_ratings is not None:
        x_vals = num_init_ratings + ratings.shape[3] * np.arange(ratings.shape[2])
    else:
        x_vals = np.arange(ratings.shape[2])

    plt.figure(figsize=[9, 4])
    plt.subplot(1, 2, 1)
    for recommender_ratings, label in zip(ratings, labels):
        means, lower_bounds, upper_bounds = get_stats(recommender_ratings)
        plt.plot(x_vals, means, label=label)
        plt.fill_between(x_vals, lower_bounds, upper_bounds, alpha=0.1)
    plt.xlabel('# ratings')
    plt.ylabel('Mean Rating')
    plt.legend()

    plt.subplot(1, 2, 2)
    squared_diffs = (ratings - predictions) ** 2
    for recommender_squared_diffs, label in zip(squared_diffs, labels):
        mse, lower_bounds, upper_bounds = get_stats(recommender_squared_diffs)
        # Transform the MSE into the RMSE and correct the associated intervals.
        rmse = np.sqrt(mse)
        lower_bounds = np.sqrt(lower_bounds)
        upper_bounds = np.sqrt(upper_bounds)
        plt.plot(x_vals, rmse, label=label)
        plt.fill_between(x_vals, lower_bounds, upper_bounds, alpha=0.1)
    plt.xlabel('# ratings')
    plt.ylabel('RMSE')
    plt.legend()
    plt.tight_layout()
    plt.show()


def get_env_dataset(environment):
    """Get the initial ratings of an environment.

    The intent of this function is to create an original dataset from which a recommender's
    hyperparameters can be tuned. The returned dataset will be identical to the original data
    available to each recommender when calling run_env_experiment.

    """
    environment.seed((INIT_SEED, 0))
    return environment.reset()


def run_env_experiment(environments,
                       recommenders,
                       trial_seeds,
                       len_trial,
                       environment_names=None,
                       recommender_names=None,
                       bucket_name='recsys-eval',
                       data_dir=None,
                       overwrite=False):
    """Run repeated trials for a given list of recommenders on a list of environments.

    Parameters
    ----------
    environments : Environment
        The environments to run the experiments with.
    recommenders : list of Recommender
        The recommenders to run the experiments with.
    len_trial : int
        The number of steps to run each trial for.
    trial_seeds : list of int
        The seeds to run each trial with.
    environment_names : list of str
        The name under which each environment will be saved. If this is None
        each environment will be named according to the environment's property.
    recommender_names : list of str
        The name under which each recommender will be saved. If this is None
        each recommender will be named according to the environment's property.
    bucket_name : str
        The name of the S3 bucket to store the experiment results in. If this is None
        the results will not be saved.
    data_dir : str
        The name of the S3 directory under which to store the experiments. Can be None
        if bucket_name is also None.
    overwrite : bool
        Whether to re-run the experiment even if a matching S3 file is found.

    Returns
    -------
    ratings : np.ndarray
        The array of all ratings made by users throughout all trials. ratings[i, j, k, l, m]
        corresponds to the rating made by the m-th online user during the l-th step of the
        k-th trial for the j-th recommender on the i-th environment.
    predictions : np.ndarray
        The array of all predictions made by recommenders throughout all trials.
        predictions[i, j, k, l, m] corresponds to the prediction that the j-th recommender
        made on the rating of the m-th online user during the l-th step of the
        k-th trial for the aforementioned recommender while running the i-th environment.
        Note that if the recommender does not make predictions to make recommendations
        then that element will be np.nan.
    dense_ratings : np.ndarray
        The array of all ratings throughout all trials. ratings[i, j, k, l]
        corresponds to the dense ratings array across all user-item pairs during
        the l-th step of the k-th trial for the j-th recommender on the i-th environment.
    predictions : np.ndarray
        The array of dense predictions made by recommenders throughout all trials.
        corresponds to the dense predictions array across all user-item pairs during
        the l-th step of the k-th trial for the j-th recommender on the i-th environment.
        predictions[i, j, k, l] corresponds to the prediction that the j-th recommender

    """
    bucket = None
    if bucket_name is not None:
        bucket = boto3.resource('s3').Bucket(bucket_name)  # pylint: disable=no-member

    if environment_names is None:
        environment_names = rename_duplicates([env.name for env in environments])

    if recommender_names is None:
        recommender_names = rename_duplicates([rec.name for rec in recommenders])

    all_ratings = []
    all_predictions = []
    all_dense_ratings = []
    all_dense_predictions = []
    for env_name, environment in zip(environment_names, environments):
        print('Started experiments on environment:', env_name)
        all_ratings.append([])
        all_predictions.append([])
        all_dense_ratings.append([])
        all_dense_predictions.append([])
        for rec_name, recommender in zip(recommender_names, recommenders):
            print('Running trials for recommender:', rec_name)
            all_ratings[-1].append([])
            all_predictions[-1].append([])
            all_dense_ratings[-1].append([])
            all_dense_predictions[-1].append([])
<<<<<<< HEAD
            for i in range(n_trials):
                print('Running trial:', i)
                dir_name = s3_experiment_dir_name(data_dir, env_name, rec_name, i)
=======
            for seed in trial_seeds:
                print('Running trial with seed:', seed)
                dir_name = s3_dir_name(data_dir, env_name, rec_name, seed)
>>>>>>> 80c3aeb6
                ratings, predictions, dense_ratings, dense_predictions = run_trial(
                    environment, recommender, len_trial, seed, bucket, dir_name, overwrite)
                all_ratings[-1][-1].append(ratings)
                all_predictions[-1][-1].append(predictions)
                all_dense_ratings[-1][-1].append(dense_ratings)
                all_dense_predictions[-1][-1].append(dense_predictions)

    # Convert all lists to arrays.
    all_ratings = np.array(all_ratings)
    all_predictions = np.array(all_predictions)
    all_dense_ratings = np.array(all_dense_ratings)
    all_dense_predictions = np.array(all_dense_predictions)

    return all_ratings, all_predictions, all_dense_ratings, all_dense_predictions


def run_trial(env,
              rec,
              len_trial,
              trial_seed,
              bucket=None,
              dir_name=None,
              overwrite=False):
    """Logic for running each trial.

    Parameters
    ----------
    env : Environment
        The environment to use for this trial.
    rec : Recommender
        The recommender to use for this trial.
    len_trial : int
        The number of recommendation steps to run the trial for.
    trial_seed : int
        Used to seed the dynamics of the environment.
    bucket : s3.Bucket
        The S3 bucket to store the experiment results into. If this is None the results
        will not be saved in S3.
    dir_name : str
        The S3 directory to save the trial results into. Can be None if bucket is also None.
    overwrite : bool
        Whether to re-run the experiment and overwrite the trial's saved data in S3.

    Returns
    -------
    ratings : np.ndarray
        The array of all ratings made by users. ratings[i, j] is the rating
        made on round i by the j-th online user on the item recommended to them.
    predictions : np.ndarray
        The array of all predictions made by the recommender. preds[i, j] is the
        prediction the user made on round i for the item recommended to the j-th
        user. If the recommender does not predict items then each element is set
        to np.nan.
    dense_ratings : np.ndarray
        The array of all dense ratings across each step. dense_ratings[i] is the
        array of all ratings that would have been made on round i for each user-item pair
        with all noise removed.
    dense_predictions : np.ndarray
        The array of all dense predictions across each step. dense_predictions[i] is the
        array of all predictions on round i for each user-item pair.

    """
    if not overwrite and s3_dir_exists(bucket, dir_name):
        print('Loading past results from S3.')
        results = s3_load_trial(bucket, dir_name)
        return results[1:-1]

    # First generate the items and users to bootstrap the dataset.
    env.seed((INIT_SEED, trial_seed))
    items, users, ratings = env.reset()
    rec.reset(items, users, ratings)

    all_ratings = []
    all_predictions = []
    all_dense_ratings = []
    all_dense_predictions = []
    all_env_snapshots = [pickle.dumps(env)]
    user_item = []
    for i in range(len(env.users)):
        for j in range(len(env.items)):
            user_item.append((i, j, np.zeros(0)))

    # Now recommend items to users.
    for _ in tqdm.autonotebook.tqdm(range(len_trial)):
        online_users = env.online_users()
        recommendations, predictions = rec.recommend(online_users, num_recommendations=1)
        recommendations = recommendations.flatten()
        dense_ratings = np.clip(env.dense_ratings.flatten(), 1, 5)
        items, users, ratings, _ = env.step(recommendations)

        # Account for the case where the recommender doesn't predict ratings.
        if predictions is None:
            predictions = np.ones_like(ratings) * np.nan
            dense_predictions = np.ones_like(dense_ratings) * np.nan
        else:
            predictions = predictions.flatten()
            dense_predictions = rec.predict(user_item)

        # Save all relevant info.
        all_ratings.append([rating for rating, _ in ratings.values()])
        all_predictions.append(predictions)
        all_dense_ratings.append(dense_ratings)
        all_dense_predictions.append(dense_predictions)
        all_env_snapshots.append(copy.deepcopy(env))

        rec.update(users, items, ratings)

    # Convert lists to numpy arrays
    all_ratings = np.array(all_ratings)
    all_predictions = np.array(all_predictions)
    all_dense_ratings = np.array(all_dense_ratings)
    all_dense_predictions = np.array(all_dense_predictions)

    # Save content to S3 if needed.
    if bucket is not None:
        print('Saving results to S3.')
        s3_save_trial(bucket,
                      dir_name,
                      env.name,
                      rec.name,
                      rec.hyperparameters,
                      all_ratings,
                      all_predictions,
                      all_dense_ratings,
                      all_dense_predictions,
                      all_env_snapshots)

    # TODO: We might want to return the env snapshots too.
    return all_ratings, all_predictions, all_dense_ratings, all_dense_predictions


class ModelTuner:
    """The tuner allows for easy tuning.

    Provides functionality for n-fold cross validation to
    assess the performance of various model parameters.

    Parameters
    ----------
    data : triple of iterables
        The (user, items, ratings) data.
    default_params : dict
        Default model parameters.
    recommender_class : class Recommender
        The class of the recommender on which we wish to tune parameters.
    n_fold : int, optional
        The number of folds for cross validation.
    verbose : bool, optional
        Mode for printing results, defaults to True.
    bucket_name : str
        The name of the S3 bucket to store the tuning logs in. If this is None
        the results will not be saved.
    data_dir : str
        The name of the S3 directory under which to store the tuning logs. Can be None
        if bucket_name is also None.
    environment_name : str
        The name of the environment snapshot on which we are tuning the recommender. Can be None
        if bucket_name is also None.
    recommender_name : str
        The name of the recommender for which we are storing the tuning logs. Can be None
        if bucket_name is also None.
    overwrite : bool
        Whether to overwrite tuning logs in S3 if they already exist.

    """

    def __init__(self,
                 data,
                 default_params,
                 recommender_class,
                 n_fold=5,
                 verbose=True,
                 bucket_name=None,
                 data_dir=None,
                 environment_name=None,
                 recommender_name=None,
                 overwrite=False):
        """Create a model tuner."""
        self.users, self.items, self.ratings = data
        self.default_params = default_params
        self.num_users = len(self.users)
        self.num_items = len(self.items)
        self.verbose = verbose
        self.recommender_class = recommender_class
        self.bucket = None
        self.data_dir = data_dir
        self.environment_name = environment_name
        self.recommender_name = recommender_name
        self.overwrite = overwrite
        self.num_evaluations = 0

        if bucket_name is not None:
            if self.data_dir is None:
                raise ValueError("data_dir can not be None when bucket_name is not None.")
            if self.environment_name is None:
                raise ValueError("environment_name can not be None when bucket_name is not None.")
            if self.recommender_name is None:
                raise ValueError("recommender_name can not be None when bucket_name is not None.")
            self.bucket = boto3.resource('s3').Bucket(bucket_name)  # pylint: disable=no-member

        self._generate_n_folds(n_fold)

    def _generate_n_folds(self, n_fold):
        """Generate indices for n folds."""
        indices = np.random.permutation(len(self.ratings))
        size_fold = len(self.ratings) // n_fold
        self.train_test_folds = []
        for i in range(n_fold):
            test_ind = indices[i*size_fold:(i+1)*size_fold]
            train_ind = np.append(indices[:i*size_fold], indices[(i+1)*size_fold:])
            self.train_test_folds.append((train_ind, test_ind))

    def evaluate(self, params):
        """Train and evaluate a model for parameter setting."""
        # constructing model with given parameters
        defaults = {key: self.default_params[key] for key in self.default_params.keys()
                    if key not in params.keys()}
        recommender = self.recommender_class(**defaults, **params)
        mses = []
        if self.verbose:
            print('Evaluating:', params)
        for i, fold in enumerate(self.train_test_folds):
            if self.verbose:
                print('Fold {}/{}, '.format(i+1, len(self.train_test_folds)),
                      end='')
            train_ind, test_ind = fold

            # splitting data dictionaries
            keys = list(self.ratings.keys())
            ratings_test = {key: self.ratings[key] for key in [keys[i] for i in test_ind]}
            ratings_train = {key: self.ratings[key] for key in [keys[i] for i in train_ind]}

            recommender.reset(self.users, self.items, ratings_train)

            # constructing test inputs
            ratings_to_predict = []
            true_ratings = []
            for user, item in ratings_test.keys():
                true_r, context = self.ratings[(user, item)]
                ratings_to_predict.append((user, item, context))
                true_ratings.append(true_r)

            predicted_ratings = recommender.predict(ratings_to_predict)

            mse = np.mean((predicted_ratings - true_ratings)**2)
            if self.verbose:
                print('mse={}'.format(mse))
            mses.append(mse)

        if self.verbose:
            print('Average MSE:', np.mean(mses))
        return np.array(mses)

    def evaluate_grid(self, **params):
        """Train over a grid of parameters."""
        def recurse_grid(fixed_params, grid_params):
            if len(grid_params) == 0:
                result = fixed_params
                result['mse'] = self.evaluate(fixed_params)
                result['average_mse'] = np.mean(result['mse'])
                return [result]

            curr_param, curr_values = list(grid_params.items())[0]
            new_grid_params = dict(grid_params)
            del new_grid_params[curr_param]
            results = []
            for value in curr_values:
                results += recurse_grid({**fixed_params, curr_param: value}, new_grid_params)
            return results

        results = recurse_grid({}, params)
        results = pd.DataFrame(results)
        if self.bucket is not None:
            self.s3_save(results, params)
        self.num_evaluations += 1
        return results

    def s3_save(self, results, params):
        """Save the current hyperparameter tuning results to S3."""
        dir_name = os.path.join(self.data_dir, self.environment_name, self.recommender_name,
                                'tuning', 'evaluation_' + str(self.num_evaluations), '')
        if s3_dir_exists(self.bucket, dir_name) and not self.overwrite:
            if self.verbose:
                print('Directory:', dir_name, 'already exists. Results will not be saved to S3.')
            return

        if self.verbose:
            print('Saving to S3 directory:', dir_name)
        info = {
            'date': datetime.datetime.now().strftime('%Y-%m-%d %H:%M'),
            'git branch': git_branch(),
            'git hash': git_hash(),
            'git username': git_username(),
            'recommender': self.recommender_name,
        }
        serialize_and_put(self.bucket, dir_name, 'info', info, use_json=True)
        serialize_and_put(self.bucket, dir_name, 'params', params, use_json=True)
        put_dataframe(self.bucket, dir_name, 'results', results)


def rename_duplicates(old_list):
    """Append a number to each element in a list of strings based on the number of duplicates."""
    count = collections.defaultdict(int)
    new_list = []
    for x in old_list:
        new_list.append(x + '_' + str(count[x]))
        count[x] += 1
    return new_list


def git_username():
    """Get the git username of the person running the code."""
    return subprocess.check_output(['git', 'config', 'user.name']).decode('ascii').strip()


def git_hash():
    """Get the current git hash of the code."""
    return subprocess.check_output(['git', 'rev-parse', 'HEAD']).decode('ascii').strip()


def git_branch():
    """Get the current git branch of the code."""
    return subprocess.check_output(['git', 'rev-parse',
                                    '--abbrev-ref', 'HEAD']).decode('ascii').strip()


<<<<<<< HEAD
def s3_experiment_dir_name(data_dir, env_name, rec_name, trial_number):
=======
def s3_dir_name(data_dir, env_name, rec_name, trial_seed):
>>>>>>> 80c3aeb6
    """Get the directory name that corresponds to a given trial."""
    if data_dir is None:
        return None
    return os.path.join(data_dir, env_name, rec_name, 'trials', 'seed_' + str(trial_seed), '')


def s3_dir_exists(bucket, dir_name):
    """Check if a directory exists in S3."""
    if bucket is None:
        return False

    # We can't use len here so do this instead.
    exists = False
    for _ in bucket.objects.filter(Prefix=dir_name):
        exists = True
        break

    return exists


def s3_save_trial(bucket,
                  dir_name,
                  env_name,
                  rec_name,
                  rec_hyperparameters,
                  ratings,
                  predictions,
                  dense_ratings,
                  dense_predictions,
                  env_snapshots):
    """Save a trial in s3 within the given directory."""
    info = {
        'date': datetime.datetime.now().strftime('%Y-%m-%d %H:%M'),
        'environment': env_name,
        'git branch': git_branch(),
        'git hash': git_hash(),
        'git username': git_username(),
        'recommender': rec_name,
    }
    serialize_and_put(bucket, dir_name, 'info', info, use_json=True)
    serialize_and_put(bucket, dir_name, 'rec_hyperparameters', rec_hyperparameters, use_json=True)
    serialize_and_put(bucket, dir_name, 'ratings', ratings)
    serialize_and_put(bucket, dir_name, 'predictions', predictions)
    serialize_and_put(bucket, dir_name, 'dense_ratings', dense_ratings)
    serialize_and_put(bucket, dir_name, 'dense_predictions', dense_predictions)
    serialize_and_put(bucket, dir_name, 'env_snapshots', env_snapshots)


def s3_load_trial(bucket, dir_name):
    """Load a trial saved in a given directory within S3."""
    def get_and_unserialize(name, use_json=False):
        file_name = os.path.join(dir_name, name)
        if use_json:
            file_name = file_name + '.json'
        else:
            file_name = file_name + '.pickle'
        with io.BytesIO() as stream:
            bucket.download_fileobj(Key=file_name, Fileobj=stream)
            serialized_obj = stream.getvalue()
        if use_json:
            obj = json.loads(serialized_obj)
        else:
            obj = pickle.loads(serialized_obj)
        return obj

    rec_hyperparameters = get_and_unserialize('rec_hyperparameters', use_json=True)
    ratings = get_and_unserialize('ratings')
    predictions = get_and_unserialize('predictions')
    dense_ratings = get_and_unserialize('dense_ratings')
    dense_predictions = get_and_unserialize('dense_predictions')
    env_snapshots = get_and_unserialize('env_snapshots')

    return (rec_hyperparameters, ratings, predictions,
            dense_ratings, dense_predictions, env_snapshots)


def serialize_and_put(bucket, dir_name, name, obj, use_json=False):
    """Serialize an object and upload it to S3."""
    file_name = os.path.join(dir_name, name)
    if use_json:
        serialized_obj = json.dumps(obj, sort_keys=True, indent=4)
        file_name = file_name + '.json'
    else:
        serialized_obj = pickle.dumps(obj)
        file_name = file_name + '.pickle'
    bucket.put_object(Key=file_name, Body=serialized_obj)


def put_dataframe(bucket, dir_name, name, dataframe):
    """Upload a dataframe to S3 as a csv file."""
    with io.StringIO() as stream:
        dataframe.to_csv(stream)
        file_name = os.path.join(dir_name, name + '.csv')
        bucket.put_object(Key=file_name, Body=stream.getvalue())<|MERGE_RESOLUTION|>--- conflicted
+++ resolved
@@ -189,15 +189,9 @@
             all_predictions[-1].append([])
             all_dense_ratings[-1].append([])
             all_dense_predictions[-1].append([])
-<<<<<<< HEAD
-            for i in range(n_trials):
-                print('Running trial:', i)
-                dir_name = s3_experiment_dir_name(data_dir, env_name, rec_name, i)
-=======
             for seed in trial_seeds:
                 print('Running trial with seed:', seed)
-                dir_name = s3_dir_name(data_dir, env_name, rec_name, seed)
->>>>>>> 80c3aeb6
+                dir_name = s3_experiment_dir_name(data_dir, env_name, rec_name, seed)
                 ratings, predictions, dense_ratings, dense_predictions = run_trial(
                     environment, recommender, len_trial, seed, bucket, dir_name, overwrite)
                 all_ratings[-1][-1].append(ratings)
@@ -524,11 +518,7 @@
                                     '--abbrev-ref', 'HEAD']).decode('ascii').strip()
 
 
-<<<<<<< HEAD
-def s3_experiment_dir_name(data_dir, env_name, rec_name, trial_number):
-=======
-def s3_dir_name(data_dir, env_name, rec_name, trial_seed):
->>>>>>> 80c3aeb6
+def s3_experiment_dir_name(data_dir, env_name, rec_name, trial_seed):
     """Get the directory name that corresponds to a given trial."""
     if data_dir is None:
         return None
