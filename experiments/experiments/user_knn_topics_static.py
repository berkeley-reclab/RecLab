"""The script to reproducer the topics_static experiment on UserKnn."""
import math
import sys

import numpy as np

sys.path.append('../')
sys.path.append('../../')
from env_defaults import TOPICS_STATIC
from run_utils import get_env_dataset, run_env_experiment
from run_utils import ModelTuner
from reclab.environments import Topics
from reclab.recommenders import KNNRecommender

<<<<<<< HEAD

def main():
    """Reproduce the experiment."""
    # ====Step 4====
    # S3 storage parameters
    bucket_name = 'recsys-eval'
    data_dir = 'master'
    overwrite = True

    # Experiment setup.
    num_users = 1000
    num_items = 1700
    num_init_ratings = 100000
    num_final_ratings = 200000
    rating_frequency = 0.2
    n_trials = 10
    len_trial = math.ceil((num_final_ratings - num_init_ratings) /
                          (num_users * rating_frequency))
    trial_seeds = list(range(n_trials))

    # Environment setup
    num_topics = 19
    environment_name = 'topics_static'
    noise = 0.5
    env = Topics(num_users=num_users,
                 num_items=num_items,
                 rating_frequency=rating_frequency,
                 num_topics=num_topics,
                 num_init_ratings=num_init_ratings,
                 noise=noise)

    # Recommender setup
    recommender_name = 'UserKnn'
    recommender_class = KNNRecommender

    # ====Step 5====
    starting_data = get_env_dataset(env)

    # ====Step 6====
    # Recommender tuning setup
    n_fold = 5
    default_params = dict(user_based=True)
    tuner = ModelTuner(starting_data,
                       default_params,
                       recommender_class,
                       n_fold=n_fold,
                       verbose=True,
                       bucket_name=bucket_name,
                       data_dir=data_dir,
                       environment_name=environment_name,
                       recommender_name=recommender_name,
                       overwrite=overwrite)

    # Verify that the performance dependent hyperparameters lead to increased performance.
    print('Larger neighborhood sizes should lead to increased performance.')
    print(starting_data[0])
    shrinkages = [0]
    neighborhood_sizes = np.linspace(10, 1001, 10, dtype=np.int).tolist()
    tuner.evaluate_grid(neighborhood_size=neighborhood_sizes,
                        shrinkage=shrinkages)

    # Set neighborhood size to tradeoff runtime and performance.
    neighborhood_size = 250

    # Tune the performance independent hyperparameters.
    # Start with a coarse grid.
    shrinkages = np.linspace(0, 1000, 10).tolist()
    neighborhood_sizes = [neighborhood_size]
    tuner.evaluate_grid(neighborhood_size=neighborhood_sizes,
                        shrinkage=shrinkages)

    # It seems that shrinkage doesn't have much of an effect here but let's
    # refine the grid just in case.
    shrinkages = np.linspace(0, 10, 10).tolist()
    neighborhood_sizes = [neighborhood_size]
    tuner.evaluate_grid(neighborhood_size=neighborhood_sizes,
                        shrinkage=shrinkages)

    # Set shrinkage to zero since its value doesn't seem to have an effect.
    shrinkage = 0

    # ====Step 7====
    recommender = recommender_class(shrinkage=shrinkage, neighborhood_size=neighborhood_size)
    for seed in trial_seeds:
        run_env_experiment([env],
                           [recommender],
                           [seed],
                           len_trial,
                           environment_names=[environment_name],
                           recommender_names=[recommender_name],
                           bucket_name=bucket_name,
                           data_dir=data_dir,
                           overwrite=overwrite)


if __name__ == '__main__':
    main()
=======
# ====Step 4====
# S3 storage parameters
bucket_name = 'recsys-eval'
data_dir = 'master'
overwrite = True

# Experiment setup.
num_users = TOPICS_STATIC['params']['num_users']
num_init_ratings = TOPICS_STATIC['optional_params']['num_init_ratings']
num_final_ratings = TOPICS_STATIC['misc']['num_final_ratings']
rating_frequency = TOPICS_STATIC['optional_params']['rating_frequency']
n_trials = 10
len_trial = math.ceil((num_final_ratings - num_init_ratings) /
                      (num_users * rating_frequency))
trial_seeds = [i for i in range(n_trials)]

# Environment setup
environment_name = TOPICS_STATIC['name']
env = Topics(**TOPICS_STATIC['params'], **TOPICS_STATIC['optional_params'])

# Recommender setup
recommender_name = 'UserKnn'
recommender_class = KNNRecommender


# ====Step 5====
starting_data = get_env_dataset(env)


# ====Step 6====
# Recommender tuning setup
n_fold = 5
default_params = dict(user_based=True)
tuner = ModelTuner(starting_data,
                   default_params,
                   recommender_class,
                   n_fold=n_fold,
                   verbose=True,
                   bucket_name=bucket_name,
                   data_dir=data_dir,
                   environment_name=environment_name,
                   recommender_name=recommender_name,
                   overwrite=overwrite)

# Verify that the performance dependent hyperparameters lead to increased performance.
print("Larger neighborhood sizes should lead to increased performance.")
shrinkages = [0]
neighborhood_sizes = np.linspace(10, 1001, 10, dtype=np.int).tolist()
tuner.evaluate_grid(neighborhood_size=neighborhood_sizes,
                    shrinkage=shrinkages)

# Set neighborhood size to tradeoff runtime and performance.
neighborhood_size = 250

# Tune the performance independent hyperparameters.
# Start with a coarse grid.
shrinkages = np.linspace(0, 1000, 10).tolist()
neighborhood_sizes = [neighborhood_size]
tuner.evaluate_grid(neighborhood_size=neighborhood_sizes,
                    shrinkage=shrinkages)

# It seems that shrinkage doesn't have much of an effect here but let's
# refine the grid just in case.
shrinkages = np.linspace(0, 10, 10).tolist()
neighborhood_sizes = [neighborhood_size]
tuner.evaluate_grid(neighborhood_size=neighborhood_sizes,
                    shrinkage=shrinkages)

# Set shrinkage to zero since its value doesn't seem to have an effect.
shrinkage = 0

# ====Step 7====
recommender = recommender_class(shrinkage=shrinkage, neighborhood_size=neighborhood_size)
for i, seed in enumerate(trial_seeds):
    run_env_experiment(
            [env],
            [recommender],
            [seed],
            len_trial,
            environment_names=[environment_name],
            recommender_names=[recommender_name],
            bucket_name=bucket_name,
            data_dir=data_dir,
            overwrite=overwrite)
>>>>>>> b006bfbd
<|MERGE_RESOLUTION|>--- conflicted
+++ resolved
@@ -11,8 +11,6 @@
 from run_utils import ModelTuner
 from reclab.environments import Topics
 from reclab.recommenders import KNNRecommender
-
-<<<<<<< HEAD
 
 def main():
     """Reproduce the experiment."""
@@ -109,90 +107,4 @@
 
 
 if __name__ == '__main__':
-    main()
-=======
-# ====Step 4====
-# S3 storage parameters
-bucket_name = 'recsys-eval'
-data_dir = 'master'
-overwrite = True
-
-# Experiment setup.
-num_users = TOPICS_STATIC['params']['num_users']
-num_init_ratings = TOPICS_STATIC['optional_params']['num_init_ratings']
-num_final_ratings = TOPICS_STATIC['misc']['num_final_ratings']
-rating_frequency = TOPICS_STATIC['optional_params']['rating_frequency']
-n_trials = 10
-len_trial = math.ceil((num_final_ratings - num_init_ratings) /
-                      (num_users * rating_frequency))
-trial_seeds = [i for i in range(n_trials)]
-
-# Environment setup
-environment_name = TOPICS_STATIC['name']
-env = Topics(**TOPICS_STATIC['params'], **TOPICS_STATIC['optional_params'])
-
-# Recommender setup
-recommender_name = 'UserKnn'
-recommender_class = KNNRecommender
-
-
-# ====Step 5====
-starting_data = get_env_dataset(env)
-
-
-# ====Step 6====
-# Recommender tuning setup
-n_fold = 5
-default_params = dict(user_based=True)
-tuner = ModelTuner(starting_data,
-                   default_params,
-                   recommender_class,
-                   n_fold=n_fold,
-                   verbose=True,
-                   bucket_name=bucket_name,
-                   data_dir=data_dir,
-                   environment_name=environment_name,
-                   recommender_name=recommender_name,
-                   overwrite=overwrite)
-
-# Verify that the performance dependent hyperparameters lead to increased performance.
-print("Larger neighborhood sizes should lead to increased performance.")
-shrinkages = [0]
-neighborhood_sizes = np.linspace(10, 1001, 10, dtype=np.int).tolist()
-tuner.evaluate_grid(neighborhood_size=neighborhood_sizes,
-                    shrinkage=shrinkages)
-
-# Set neighborhood size to tradeoff runtime and performance.
-neighborhood_size = 250
-
-# Tune the performance independent hyperparameters.
-# Start with a coarse grid.
-shrinkages = np.linspace(0, 1000, 10).tolist()
-neighborhood_sizes = [neighborhood_size]
-tuner.evaluate_grid(neighborhood_size=neighborhood_sizes,
-                    shrinkage=shrinkages)
-
-# It seems that shrinkage doesn't have much of an effect here but let's
-# refine the grid just in case.
-shrinkages = np.linspace(0, 10, 10).tolist()
-neighborhood_sizes = [neighborhood_size]
-tuner.evaluate_grid(neighborhood_size=neighborhood_sizes,
-                    shrinkage=shrinkages)
-
-# Set shrinkage to zero since its value doesn't seem to have an effect.
-shrinkage = 0
-
-# ====Step 7====
-recommender = recommender_class(shrinkage=shrinkage, neighborhood_size=neighborhood_size)
-for i, seed in enumerate(trial_seeds):
-    run_env_experiment(
-            [env],
-            [recommender],
-            [seed],
-            len_trial,
-            environment_names=[environment_name],
-            recommender_names=[recommender_name],
-            bucket_name=bucket_name,
-            data_dir=data_dir,
-            overwrite=overwrite)
->>>>>>> b006bfbd
+    main()