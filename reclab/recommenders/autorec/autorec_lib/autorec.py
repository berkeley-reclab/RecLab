import tensorflow as tf
import time
import numpy as np
import os
import math

class AutoRec():
    def __init__(self,sess,
                      num_users,num_items,
                      R, seen_users, seen_items,
                      hidden_neuron, lambda_value,
                      train_epoch, batch_size, optimizer_method, grad_clip, base_lr,
                      decay_epoch_step, random_seed, display_step, result_path="results"):

        self.sess = sess

        self.num_users = num_users
        self.num_items = num_items

        self.R = R

        self.seen_users = seen_users
        self.seen_items = seen_items

        self.hidden_neuron = hidden_neuron
        self.train_epoch = train_epoch
        self.batch_size = batch_size
        self.num_batch = int(math.ceil(self.num_users / float(self.batch_size)))

        self.base_lr = base_lr
        self.optimizer_method = optimizer_method
        self.display_step = display_step
        self.random_seed = random_seed

        self.global_step = tf.Variable(0, trainable=False)
        self.decay_epoch_step = decay_epoch_step
        self.decay_step = self.decay_epoch_step * self.num_batch
        self.lr = tf.train.exponential_decay(self.base_lr, self.global_step,
                                             self.decay_step, 0.96, staircase=True)
        self.lambda_value = lambda_value

        self.train_cost_list = []
        self.test_cost_list = []
        self.test_rmse_list = []

        self.result_path = result_path
        self.grad_clip = grad_clip


    def run(self):
        for epoch_itr in range(self.train_epoch):
            self.train_model(epoch_itr)

    def prepare_model(self):
        self.input_R = tf.placeholder(dtype=tf.float32, shape=[None, self.num_items], name="input_R")
        self.input_mask_R = tf.placeholder(dtype=tf.float32, shape=[None, self.num_items], name="input_R")

<<<<<<< HEAD
        with tf.variable_scope("autorec", reuse=tf.AUTO_REUSE) as scope:
            V = tf.get_variable(name="V", initializer=tf.truncated_normal(shape=[self.num_items, self.hidden_neuron],
                                             mean=0, stddev=0.03),dtype=tf.float32)
            W = tf.get_variable(name="W", initializer=tf.truncated_normal(shape=[self.hidden_neuron, self.num_items],
                                             mean=0, stddev=0.03),dtype=tf.float32)
            mu = tf.get_variable(name="mu", initializer=tf.zeros(shape=self.hidden_neuron),dtype=tf.float32)
            b = tf.get_variable(name="b", initializer=tf.zeros(shape=self.num_items), dtype=tf.float32)

            pre_Encoder = tf.matmul(self.input_R,V) + mu
            self.Encoder = tf.nn.sigmoid(pre_Encoder)
            pre_Decoder = tf.matmul(self.Encoder,W) + b
            self.Decoder = tf.identity(pre_Decoder)

            pre_rec_cost = self.input_R - self.Decoder
            rec_cost = tf.square(self.l2_norm(pre_rec_cost))
            pre_reg_cost = tf.square(self.l2_norm(W)) + tf.square(self.l2_norm(V))
            reg_cost = self.lambda_value * 0.5 * pre_reg_cost

            self.cost = rec_cost + reg_cost

            if self.optimizer_method == "Adam":
                optimizer = tf.train.AdamOptimizer(self.lr)
            elif self.optimizer_method == "RMSProp":
                optimizer = tf.train.RMSPropOptimizer(self.lr)
            else:
                raise ValueError("Optimizer Key ERROR")

            if self.grad_clip:
                gvs = optimizer.compute_gradients(self.cost)
                capped_gvs = [(tf.clip_by_value(grad, -5., 5.), var) for grad, var in gvs]
                self.optimizer = optimizer.apply_gradients(capped_gvs, global_step=self.global_step)
            else:
                self.optimizer = optimizer.minimize(self.cost, global_step=self.global_step)

            init = tf.global_variables_initializer()
            self.sess.run(init)
=======
        V = tf.Variable(name="V", initial_value=tf.truncated_normal(shape=[self.num_items, self.hidden_neuron],
                                         mean=0, stddev=0.03),dtype=tf.float32)
        W = tf.Variable(name="W", initial_value=tf.truncated_normal(shape=[self.hidden_neuron, self.num_items],
                                         mean=0, stddev=0.03),dtype=tf.float32)
        mu = tf.Variable(name="mu", initial_value=tf.zeros(shape=self.hidden_neuron),dtype=tf.float32)
        b = tf.Variable(name="b", initial_value=tf.zeros(shape=self.num_items), dtype=tf.float32)

        pre_Encoder = tf.matmul(self.input_R,V) + mu
        self.Encoder = tf.nn.sigmoid(pre_Encoder)
        pre_Decoder = tf.matmul(self.Encoder,W) + b
        self.Decoder = tf.identity(pre_Decoder)

        pre_rec_cost = tf.multiply((self.input_R - self.Decoder), self.input_mask_R)
        rec_cost = tf.square(self.l2_norm(pre_rec_cost))
        pre_reg_cost = tf.square(self.l2_norm(W)) + tf.square(self.l2_norm(V))
        reg_cost = self.lambda_value * 0.5 * pre_reg_cost

        self.cost = rec_cost + reg_cost

        if self.optimizer_method == "Adam":
            optimizer = tf.train.AdamOptimizer(self.lr)
        elif self.optimizer_method == "RMSProp":
            optimizer = tf.train.RMSPropOptimizer(self.lr)
        else:
            raise ValueError("Optimizer Key ERROR")

        if self.grad_clip:
            gvs = optimizer.compute_gradients(self.cost)
            capped_gvs = [(tf.clip_by_value(grad, -5., 5.), var) for grad, var in gvs]
            self.optimizer = optimizer.apply_gradients(capped_gvs, global_step=self.global_step)
        else:
            self.optimizer = optimizer.minimize(self.cost, global_step=self.global_step)

        init = tf.global_variables_initializer()
        self.sess.run(init)
>>>>>>> 76c5f8c0

    def train_model(self, itr):
        start_time = time.time()
        random_perm_doc_idx = np.random.permutation(self.num_users)

        batch_cost = 0
        for i in range(self.num_batch):
            if i == self.num_batch - 1:
                batch_set_idx = random_perm_doc_idx[i * self.batch_size:]
            elif i < self.num_batch - 1:
                batch_set_idx = random_perm_doc_idx[i * self.batch_size : (i+1) * self.batch_size]

            _, Cost = self.sess.run(
                [self.optimizer, self.cost],
                feed_dict={self.input_R: self.R[batch_set_idx, :],
                    self.input_mask_R: self.mask_R[batch_set_idx, :]
                    })

            batch_cost = batch_cost + Cost
        self.train_cost_list.append(batch_cost)

        if (itr+1) % self.display_step == 0:
            print ("Training //", "Epoch %d //" % (itr), " Total cost = {:.2f}".format(batch_cost),
               "Elapsed time : %d sec" % (time.time() - start_time))

    def predict(self, user_item):
        users = [triple[0] for triple in user_item]
        items = [triple[1] for triple in user_item]

        user_item = zip(users, items)
        Cost, Decoder = self.sess.run(
                [self.cost, self.Decoder],
                feed_dict={self.input_R: self.R,
                    self.input_mask_R: self.mask_R
                    })
        user_idx = set(users)
        item_idx = set(items)
        Estimated_R = Decoder.clip(min=1, max=5)
        for user in range(self.R.shape[0]):
            for item in range(self.R.shape[1]):
                if user not in self.seen_users and item not in self.seen_items:
                    Estimated_R[user,item] = 3
        idx = [tuple(users), tuple(items)]
        return np.array((Estimated_R[idx]))

    def make_records(self):
        if not os.path.exists(self.result_path):
            os.makedirs(self.result_path)

        basic_info = self.result_path + "basic_info.txt"
        train_record = self.result_path + "train_record.txt"
        test_record = self.result_path + "test_record.txt"

        with open (train_record,'w') as f:
            f.write(str("Cost:"))
            f.write('\t')
            for itr in range(len(self.train_cost_list)):
                f.write(str(self.train_cost_list[itr]))
                f.write('\t')
            f.write('\n')

        with open (test_record,'w') as g:
            g.write(str("Cost:"))
            g.write('\t')
            for itr in range(len(self.test_cost_list)):
                g.write(str(self.test_cost_list[itr]))
                g.write('\t')
            g.write('\n')

            g.write(str("RMSE:"))
            for itr in range(len(self.test_rmse_list)):
                g.write(str(self.test_rmse_list[itr]))
                g.write('\t')
            g.write('\n')

        with open(basic_info,'w') as h:
            h.write(str(self.args))

    def l2_norm(self,tensor):
        return tf.sqrt(tf.reduce_sum(tf.square(tensor)))<|MERGE_RESOLUTION|>--- conflicted
+++ resolved
@@ -54,45 +54,6 @@
     def prepare_model(self):
         self.input_R = tf.placeholder(dtype=tf.float32, shape=[None, self.num_items], name="input_R")
         self.input_mask_R = tf.placeholder(dtype=tf.float32, shape=[None, self.num_items], name="input_R")
-
-<<<<<<< HEAD
-        with tf.variable_scope("autorec", reuse=tf.AUTO_REUSE) as scope:
-            V = tf.get_variable(name="V", initializer=tf.truncated_normal(shape=[self.num_items, self.hidden_neuron],
-                                             mean=0, stddev=0.03),dtype=tf.float32)
-            W = tf.get_variable(name="W", initializer=tf.truncated_normal(shape=[self.hidden_neuron, self.num_items],
-                                             mean=0, stddev=0.03),dtype=tf.float32)
-            mu = tf.get_variable(name="mu", initializer=tf.zeros(shape=self.hidden_neuron),dtype=tf.float32)
-            b = tf.get_variable(name="b", initializer=tf.zeros(shape=self.num_items), dtype=tf.float32)
-
-            pre_Encoder = tf.matmul(self.input_R,V) + mu
-            self.Encoder = tf.nn.sigmoid(pre_Encoder)
-            pre_Decoder = tf.matmul(self.Encoder,W) + b
-            self.Decoder = tf.identity(pre_Decoder)
-
-            pre_rec_cost = self.input_R - self.Decoder
-            rec_cost = tf.square(self.l2_norm(pre_rec_cost))
-            pre_reg_cost = tf.square(self.l2_norm(W)) + tf.square(self.l2_norm(V))
-            reg_cost = self.lambda_value * 0.5 * pre_reg_cost
-
-            self.cost = rec_cost + reg_cost
-
-            if self.optimizer_method == "Adam":
-                optimizer = tf.train.AdamOptimizer(self.lr)
-            elif self.optimizer_method == "RMSProp":
-                optimizer = tf.train.RMSPropOptimizer(self.lr)
-            else:
-                raise ValueError("Optimizer Key ERROR")
-
-            if self.grad_clip:
-                gvs = optimizer.compute_gradients(self.cost)
-                capped_gvs = [(tf.clip_by_value(grad, -5., 5.), var) for grad, var in gvs]
-                self.optimizer = optimizer.apply_gradients(capped_gvs, global_step=self.global_step)
-            else:
-                self.optimizer = optimizer.minimize(self.cost, global_step=self.global_step)
-
-            init = tf.global_variables_initializer()
-            self.sess.run(init)
-=======
         V = tf.Variable(name="V", initial_value=tf.truncated_normal(shape=[self.num_items, self.hidden_neuron],
                                          mean=0, stddev=0.03),dtype=tf.float32)
         W = tf.Variable(name="W", initial_value=tf.truncated_normal(shape=[self.hidden_neuron, self.num_items],
@@ -128,7 +89,6 @@
 
         init = tf.global_variables_initializer()
         self.sess.run(init)
->>>>>>> 76c5f8c0
 
     def train_model(self, itr):
         start_time = time.time()
