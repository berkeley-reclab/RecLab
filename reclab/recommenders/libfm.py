"""A wrapper for the LibFM recommender. See www.libfm.org for implementation details."""
import numpy as np
import scipy.sparse

import wpyfm
from . import recommender


class LibFM(recommender.PredictRecommender):
    """The libFM recommendation model which is a factorization machine.

    Parameters
    ----------
    num_user_features : int
        The number of features that describe each user.
    num_item_features : int
        The number of features that describe each item.
    num_rating_features : int
        The number of features that describe the context in which each rating occurs.
    max_num_users : int
        The maximum number of users that we will be making predictions for. Note that
        setting this value to be too large will lead to a degradation in performance.
    max_num_items : int
        The maximum number of items that we will be making predictions for. Note that
        setting this value to be too large will lead to a degradation in performance.
    method : str
        The method to learn parameters. Can be one of: 'sgd', 'sgda', or 'mcmc'.
    use_global_bias : bool
        Whether to use a global bias term.
    use_one_way : bool
        Whether to use one way interactions.
    num_two_way_factors : int
        The number of factors to use for the two way interactions.
    learning_rate : float
        The learning rate for sgd or sgda.
    reg : float
        The regularization across all parameters. Will be overwritten for their respective
        parameters if bias_reg, one_way_reg, or two_way_reg is not None.
    bias_reg : float
        The regularization for the global bias.
    one_way_reg : float
        The regularization for the one-way interactions.
    two_way_reg : float
        The regularization for the two-way interactions.
    init_stdev : float
        Standard deviation for initialization of the 2-way factors.
    num_iter : int
        The number of iterations to train the model for.
    seed : int
        The random seed to use when training the model.

    """

    def __init__(self,
                 num_user_features,
                 num_item_features,
                 num_rating_features,
                 max_num_users,
                 max_num_items,
                 method='sgd',
                 use_global_bias=True,
                 use_one_way=True,
                 num_two_way_factors=8,
                 learning_rate=0.1,
                 reg=0.0,
                 bias_reg=None,
                 one_way_reg=None,
                 two_way_reg=None,
                 init_stdev=0.1,
                 num_iter=100,
                 seed=0,
                 **kwargs):
        """Create a LibFM recommender."""
<<<<<<< HEAD
        super().__init__(**kwargs)
=======
        super().__init__()
        if bias_reg is None:
            bias_reg = reg
        if one_way_reg is None:
            one_way_reg = reg
        if two_way_reg is None:
            two_way_reg = reg
>>>>>>> 3055a72f
        self._max_num_users = max_num_users
        self._max_num_items = max_num_items
        self._train_data = None
        self._num_features = (self._max_num_users + num_user_features + self._max_num_items +
                              num_item_features + num_rating_features)
        self._model = wpyfm.PyFM(method=method,
                                 dim=(use_global_bias, use_one_way, num_two_way_factors),
                                 lr=learning_rate,
                                 reg=(bias_reg, one_way_reg, two_way_reg),
                                 init_stdev=init_stdev,
                                 num_iter=num_iter,
                                 seed=seed)
        self._hyperparameters.update(locals())

        # We only want the function arguments so remove class related objects.
        del self._hyperparameters['self']
        del self._hyperparameters['__class__']

        # Each row of rating_inputs has the following structure:
        # (user_id, user_features, item_id, item_features, rating_features).
        # Where user_id and item_id are one hot encoded.
        rating_inputs = scipy.sparse.csr_matrix((0, self._num_features))
        # Each row of rating_outputs consists of the numerical value assigned to that interaction.
        rating_outputs = np.empty((0,))
        # TODO: We need to add support for MCMC/ALS by adding has_xt here and for the test set.
        self._train_data = wpyfm.Data(rating_inputs, rating_outputs)

    @property
    def name(self):  # noqa: D102
        return 'libfm'

    def reset(self, users=None, items=None, ratings=None):  # noqa: D102
        rating_inputs = scipy.sparse.csr_matrix((0, self._num_features))
        rating_outputs = np.empty((0,))
        self._train_data = wpyfm.Data(rating_inputs, rating_outputs)
        super().reset(users, items, ratings)

    def update(self, users=None, items=None, ratings=None):  # noqa: D102
        super().update(users, items, ratings)
        if ratings is not None:
            data = []
            row_col = [[], []]
            new_rating_outputs = []
            # TODO: create internal _update function for dealing with inner ids
            for row, ((user_id_outer, item_id_outer),
                      (rating, rating_context)) in enumerate(ratings.items()):
                user_id = self._outer_to_inner_uid[user_id_outer]
                item_id = self._outer_to_inner_iid[item_id_outer]
                user_features = self._users[user_id]
                item_features = self._items[item_id]
                row_col[0].append(row)
                row_col[1].append(user_id)
                data.append(1)
                for i, feature in enumerate(user_features):
                    row_col[0].append(row)
                    row_col[1].append(self._max_num_users + i)
                    data.append(feature)
                row_col[0].append(row)
                row_col[1].append(self._max_num_users + len(user_features) + item_id)
                data.append(1)
                for i, feature in enumerate(item_features):
                    row_col[0].append(row)
                    row_col[1].append(self._max_num_users + len(user_features) +
                                      self._max_num_items + i)
                    data.append(feature)
                for i, feature in enumerate(rating_context):
                    row_col[0].append(row)
                    row_col[1].append(self._max_num_users + len(user_features) +
                                      self._max_num_items + len(item_features) + i)
                    data.append(feature)

                new_rating_outputs.append(rating)

            new_rating_inputs = scipy.sparse.csr_matrix((data, row_col),
                                                        shape=(len(ratings), self._num_features))
            new_rating_outputs = np.array(new_rating_outputs)
            # TODO: We need to account for when the same rating gets added again. Right now
            # this will just add duplicate rows with different ratings.
            self._train_data.add_rows(new_rating_inputs, new_rating_outputs)

    def _predict(self, user_item):  # noqa: D102
        # Create a test_inputs array that can be parsed by our output function.
        test_inputs = []
        data = []
        row_col = [[], []]
        for row, (user_id, item_id, rating_context) in enumerate(user_item):
            user_features = self._users[user_id]
            item_features = self._items[item_id]
            row_col[0].append(row)
            row_col[1].append(user_id)
            data.append(1)
            for i, feature in enumerate(user_features):
                row_col[0].append(row)
                row_col[1].append(self._max_num_users + i)
                data.append(feature)
            row_col[0].append(row)
            row_col[1].append(self._max_num_users + len(user_features) + item_id)
            data.append(1)
            for i, feature in enumerate(item_features):
                row_col[0].append(row)
                row_col[1].append(self._max_num_users + len(user_features) +
                                  self._max_num_items + i)
                data.append(feature)
            for i, feature in enumerate(rating_context):
                row_col[0].append(row)
                row_col[1].append(self._max_num_users + len(user_features) +
                                  self._max_num_items + len(item_features) + i)
                data.append(feature)

        test_inputs = scipy.sparse.csr_matrix((data, row_col),
                                              shape=(len(user_item), self._num_features))
        test_data = wpyfm.Data(test_inputs, np.zeros(test_inputs.shape[0]))

        self._model.train(self._train_data)
        predictions = self._model.predict(test_data)

        return predictions

    def model_parameters(self):
        """Train a libfm model and get the resulting model's parameters.

        The factorization machine model predicts a rating by
        r(x) = b_0 + w^T x + v^T V x
        where b_0 is the global bias, w is the weights, and
        V is the pairwise interactions.
        Here, x are the features of the user, item, rating,
        including one-hot encoding of their identity.

        Returns
        -------
        global_bias : float
            Global bias term in the model.
        weights : np.ndarray
            Linear terms in the model (related to user/item biases).
        pairwise_interactions  : np.ndarray
            Interaction term in the model (related to user/item factors).

        """
        self._model.train(self._train_data)
        return self._model.parameters()<|MERGE_RESOLUTION|>--- conflicted
+++ resolved
@@ -71,17 +71,13 @@
                  seed=0,
                  **kwargs):
         """Create a LibFM recommender."""
-<<<<<<< HEAD
         super().__init__(**kwargs)
-=======
-        super().__init__()
         if bias_reg is None:
             bias_reg = reg
         if one_way_reg is None:
             one_way_reg = reg
         if two_way_reg is None:
             two_way_reg = reg
->>>>>>> 3055a72f
         self._max_num_users = max_num_users
         self._max_num_items = max_num_items
         self._train_data = None
